#include "udpserver.h"
#include "log.h"

#include <arpa/inet.h>
#include <sys/types.h>
#include <sys/socket.h>
#include <netdb.h>
#include <stdlib.h>
#include <string.h>
#include <errno.h>
#include <unistd.h>
#include <fcntl.h>
#include <string.h>

#include <ev.h>

#define MAX_UDP_HANDLERS 32

typedef struct udplistener_t udplistener_t;


// udpserver_t represents an event loop bound to multiple sockets
struct udpserver_t {
	struct ev_loop *loop;
	udplistener_t *listeners[MAX_UDP_HANDLERS];
	int listeners_len;
	void *data;
};

// udplistener_t represents a socket listening on a port
struct udplistener_t {
	struct ev_loop *loop;
	int sd;
	struct ev_io *watcher;
	void *data;
	int (*cb_recv)(int, void *);
};


udpserver_t *udpserver_create(struct ev_loop *loop, void *data) {
	udpserver_t *server;

	server = (udpserver_t *)malloc(sizeof(udpserver_t));

	server->loop = loop;
	server->listeners_len = 0;
	server->data = data;

	return server;
}

static void udplistener_recv_callback(struct ev_loop *loop, struct ev_io *watcher, int revents) {
	udplistener_t *listener;
	listener = (udplistener_t *)watcher->data;

	if (revents & EV_ERROR) {
		stats_log("udplistener: libev server socket error");
		return;
	}

	if (listener->cb_recv(listener->sd, listener->data) != 0) {
		//stats_log("udplistener: recv callback returned non-zero");
		return;
	}
}

static udplistener_t *udplistener_create(udpserver_t *server, struct addrinfo *addr, int (*cb_recv)(int, void *)) {
	udplistener_t *listener;
	char addr_string[INET6_ADDRSTRLEN];
	void *ip;
	int port;
	int yes = 1;
	int err;

	listener = (udplistener_t *)malloc(sizeof(udplistener_t));
	listener->loop = server->loop;
	listener->data = server->data;
	listener->cb_recv = cb_recv;
	listener->sd = socket(
				addr->ai_family,
				addr->ai_socktype,
				addr->ai_protocol);

	memset(addr_string, 0, INET6_ADDRSTRLEN);
	if (addr->ai_family == AF_INET) {
		struct sockaddr_in *ipv4 = (struct sockaddr_in *)addr->ai_addr;
		ip = &(ipv4->sin_addr);
		port = ntohs(ipv4->sin_port);
	} else {
		struct sockaddr_in6 *ipv6 = (struct sockaddr_in6 *)addr->ai_addr;
		ip = &(ipv6->sin6_addr);
		port = ntohs(ipv6->sin6_port);
	}
	if (inet_ntop(addr->ai_family, ip, addr_string, addr->ai_addrlen) == NULL) {
		stats_log("udplistener: Unable to format network address string");
		free(listener);
		return NULL;
	}

	if (listener->sd < 0) {
		stats_log("udplistener: Error creating socket %s[:%i]: %s", addr_string, port, strerror(errno));
		free(listener);
		return NULL;
	}

	err = setsockopt(listener->sd, SOL_SOCKET, SO_REUSEADDR, &yes, sizeof(int));
	if (err != 0) {
		stats_log("udplistener: Error setting SO_REUSEADDR on %s[:%i]: %s", addr_string, port, strerror(errno));
		free(listener);
		return NULL;
	}

	err = fcntl(listener->sd, F_SETFL, (fcntl(listener->sd, F_GETFL) | O_NONBLOCK));
	if (err != 0) {
		stats_log("udplistener: Error setting socket to non-blocking for %s[:%i]: %s", addr_string, port, strerror(errno));
		free(listener);
		return NULL;
	}

	err = bind(listener->sd, addr->ai_addr, addr->ai_addrlen);
	if (err != 0) {
		stats_log("udplistener: Error binding socket for %s[:%i]: %s", addr_string, port, strerror(errno));
		free(listener);
		return NULL;
	}

	listener->watcher = (struct ev_io *)malloc(sizeof(struct ev_io));
	listener->watcher->data = (void *)listener;

	ev_io_init(listener->watcher, udplistener_recv_callback, listener->sd, EV_READ);
	stats_log("udpserver: Listening on %s[:%i]", addr_string, port);

	return listener;
}


static void udplistener_destroy(udpserver_t *server, udplistener_t *listener) {
	if (listener->watcher != NULL) {
		ev_io_stop(server->loop, listener->watcher);
		free(listener->watcher);
	}
	free(listener);
}


int udpserver_bind(udpserver_t *server, const char *address_and_port, const char *default_port, int (*cb_recv)(int, void *)) {
	udplistener_t *listener;
	struct addrinfo hints;
	struct addrinfo *addrs, *p;
	int err;

	char *address = strdup(address_and_port);
	char *ptr = strrchr(address, ':');
	const char *port = ptr == NULL ? default_port : ptr + 1;

<<<<<<< HEAD
	if (ptr != NULL) {
	        *ptr = '\0';  // strip the :port from address
=======
	address = address_and_port;
	ptr = strrchr(address_and_port, ':');
	if (ptr == NULL) {
		port = default_port;
	} else {
		ptr[0] = '\0';
		port = ptr + 1;
>>>>>>> 67bf9f8d
	}

	if (address[0] == '*') {
		address = NULL;
	}

	memset(&hints, 0, sizeof(struct addrinfo));
	hints.ai_family = AF_UNSPEC;
	hints.ai_socktype = SOCK_DGRAM;
	hints.ai_flags = AI_PASSIVE;

	err = getaddrinfo(address, port, &hints, &addrs);
	if (err != 0) {
		free(address);
		stats_log("udpserver: getaddrinfo error: %s", gai_strerror(err));
		return 1;
	}

	for (p = addrs; p != NULL; p = p->ai_next) {
		if (server->listeners_len >= MAX_UDP_HANDLERS) {
			stats_log("udpserver: Unable to create more than %i UDP listeners", MAX_UDP_HANDLERS);
			freeaddrinfo(addrs);
			return 1;
		}
		if ((address == NULL) && (p->ai_family != AF_INET6)) {
			continue;
		}
		listener = udplistener_create(server, p, cb_recv);
		if (listener == NULL) {
			continue;
		}
		server->listeners[server->listeners_len] = listener;
		server->listeners_len++;
		ev_io_start(server->loop, listener->watcher);
	}

	free(address);
	freeaddrinfo(addrs);
	return 0;
}


void udpserver_destroy(udpserver_t *server) {
	int i;

	for (i = 0; i < server->listeners_len; i++) {
		udplistener_destroy(server, server->listeners[i]);
	}
	//ev_break(server->loop, EVBREAK_ALL);
	//ev_loop_destroy(server->loop);
	free(server);
}<|MERGE_RESOLUTION|>--- conflicted
+++ resolved
@@ -153,18 +153,8 @@
 	char *ptr = strrchr(address, ':');
 	const char *port = ptr == NULL ? default_port : ptr + 1;
 
-<<<<<<< HEAD
 	if (ptr != NULL) {
 	        *ptr = '\0';  // strip the :port from address
-=======
-	address = address_and_port;
-	ptr = strrchr(address_and_port, ':');
-	if (ptr == NULL) {
-		port = default_port;
-	} else {
-		ptr[0] = '\0';
-		port = ptr + 1;
->>>>>>> 67bf9f8d
 	}
 
 	if (address[0] == '*') {
