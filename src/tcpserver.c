--- conflicted
+++ resolved
@@ -194,8 +194,6 @@
 	listener->cb_conn = cb_conn;
 	listener->cb_recv = cb_recv;
 
-<<<<<<< HEAD
-
 	/**
 	 * not a hot restart, create and bind
 	 */
@@ -218,13 +216,6 @@
 		listener->sd = atoi(getenv("STATSRELAY_LISTENER_TCP_SD"));
 		stats_log("statsrelay: new master reusing tcp socket descriptor %ld", listener->sd);
 	}
-=======
-	listener->sd = socket(
-		addr->ai_family,
-		addr->ai_socktype,
-		addr->ai_protocol);
-
->>>>>>> 99f4bbf2
 
 	memset(addr_string, 0, INET6_ADDRSTRLEN);
 	if (addr->ai_family == AF_INET) {
